--- conflicted
+++ resolved
@@ -51,35 +51,6 @@
         <h3 className="text-lg font-bold mb-4 text-white">Access Your Research Report</h3>
 
         <div className="flex flex-wrap justify-center gap-3">
-<<<<<<< HEAD
-          {accessData.pdf && (
-            <a 
-              href={getReportLink('pdf')} 
-              className="bg-teal-600 text-white font-medium uppercase text-sm px-6 py-3 rounded-lg shadow-md hover:shadow-lg hover:opacity-90 focus:outline-none focus:ring-2 focus:ring-teal-500/50 transform hover:scale-105 transition-all duration-200 flex items-center gap-2"
-              target="_blank"
-              rel="noopener noreferrer">
-              <svg xmlns="http://www.w3.org/2000/svg" className="h-5 w-5" fill="none" viewBox="0 0 24 24" stroke="currentColor">
-                <path strokeLinecap="round" strokeLinejoin="round" strokeWidth={2} d="M12 10v6m0 0l-3-3m3 3l3-3m2 8H7a2 2 0 01-2-2V5a2 2 0 012-2h5.586a1 1 0 01.707.293l5.414 5.414a1 1 0 01.293.707V19a2 2 0 01-2 2z" />
-              </svg>
-              View as PDF
-            </a>
-          )}
-          
-          {accessData.docx && (
-            <a 
-              href={getReportLink('docx')} 
-              className="bg-blue-500 text-white font-medium uppercase text-sm px-6 py-3 rounded-lg shadow-md hover:shadow-lg hover:opacity-90 focus:outline-none focus:ring-2 focus:ring-blue-400/50 transform hover:scale-105 transition-all duration-200 flex items-center gap-2"
-              target="_blank"
-              rel="noopener noreferrer">
-              <svg xmlns="http://www.w3.org/2000/svg" className="h-5 w-5" fill="none" viewBox="0 0 24 24" stroke="currentColor">
-                <path strokeLinecap="round" strokeLinejoin="round" strokeWidth={2} d="M4 16v1a3 3 0 003 3h10a3 3 0 003-3v-1m-4-4l-4 4m0 0l-4-4m4 4V4" />
-              </svg>
-              Download DocX
-            </a>
-          )}
-          
-          {chatBoxSettings?.report_type === 'research_report' && accessData.json && (
-=======
           <a
             href={getReportLink('pdf')}
             className="bg-teal-600 text-white font-medium uppercase text-sm px-6 py-3 rounded-lg shadow-md hover:shadow-lg hover:opacity-90 focus:outline-none focus:ring-2 focus:ring-teal-500/50 transform hover:scale-105 transition-all duration-200 flex items-center gap-2"
@@ -115,7 +86,6 @@
           </a>
 
           {chatBoxSettings?.report_type === 'research_report' && (
->>>>>>> 5faed2e8
             <a
               href={getReportLink('json')}
               className="bg-cyan-600 text-white font-medium uppercase text-sm px-6 py-3 rounded-lg shadow-md hover:shadow-lg hover:opacity-90 focus:outline-none focus:ring-2 focus:ring-cyan-500/50 transform hover:scale-105 transition-all duration-200 flex items-center gap-2"
@@ -127,7 +97,7 @@
               Download Logs
             </a>
           )}
-          
+
           {onShareClick && (
             <button
               onClick={onShareClick}
