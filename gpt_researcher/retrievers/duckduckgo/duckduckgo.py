--- conflicted
+++ resolved
@@ -8,14 +8,9 @@
     """
 
     def __init__(self, query, query_domains=None):
-<<<<<<< HEAD
-        check_pkg('ddgs')
-        from ddgs import DDGS
-=======
         check_pkg("ddgs")
         from ddgs import DDGS
 
->>>>>>> 5faed2e8
         self.ddg = DDGS()
         self.query = query
         self.query_domains = query_domains or None
